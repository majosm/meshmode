--- conflicted
+++ resolved
@@ -196,14 +196,7 @@
         """
         Returns the mesh sent by the manager rank.
         """
-<<<<<<< HEAD
         assert not self.is_mananger_rank(), "Manager rank cannot receive mesh"
-=======
-        mpi_comm = self.mpi_comm
-        rank = mpi_comm.Get_rank()
-
-        assert not self.is_manager_rank(), "Manager rank cannot receive mesh"
->>>>>>> 75c8fa8c
 
         return mpi_distribute(self.mpi_comm, source_rank=self.manager_rank)
 
